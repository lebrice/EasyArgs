--- conflicted
+++ resolved
@@ -12,17 +12,12 @@
 from logging import getLogger
 from typing import Any, Callable, Hashable, Iterable, TypeVar, overload
 
-<<<<<<< HEAD
-from typing_extensions import Literal
+from typing_extensions import Literal, ParamSpec
 
 from simple_parsing.helpers.custom_actions import (
     DEFAULT_NEGATIVE_PREFIX,
     BooleanOptionalAction,
 )
-=======
-from typing_extensions import ParamSpec
-
->>>>>>> 3576a12d
 from simple_parsing.utils import Dataclass, str2bool
 
 # NOTE: backward-compatibility import because it was moved to a different file.

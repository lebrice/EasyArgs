--- conflicted
+++ resolved
@@ -46,14 +46,13 @@
     "contains_dataclass_type_arg_3": False
 }
 
-<<<<<<< HEAD
 coverage1 = {i: False for i in range(2)}
 coverage2 = {i: False for i in range(4)}
-=======
+
 def print_coverage():
     for branch, hit in branch_coverage.items():
         print(f"{branch} was {'hit' if hit else 'not hit'}")
->>>>>>> f58bcb89
+
 
 # There are cases where typing.Literal doesn't match typing_extensions.Literal:
 # https://github.com/python/typing_extensions/pull/148
@@ -1002,9 +1001,10 @@
 
 if __name__ == "__main__":
     import doctest
-<<<<<<< HEAD
+
     from simple_parsing.decorators import _description_from_docstring
     import docstring_parser as dp
+    from examples.ugly.ugly_example_after import Parameters
 
     doctest.testmod()
 
@@ -1019,10 +1019,6 @@
     print("Function 2: def _description_from_docstring(docstring: dp.Docstring)")
     for branch, hit in coverage3.items():
         print(f"{branch} was {'hit' if hit else 'not hit'}")
-=======
-    from examples.ugly.ugly_example_after import Parameters
-
-    doctest.testmod()
 
     params = Parameters()
     params.__post_init__()
@@ -1037,4 +1033,3 @@
     print_coverage()
     result3 = contains_dataclass_type_arg(Union[int, float, str])
     print_coverage()
->>>>>>> f58bcb89
